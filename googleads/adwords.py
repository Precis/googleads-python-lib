# Copyright 2013 Google Inc. All Rights Reserved.
#
# Licensed under the Apache License, Version 2.0 (the "License");
# you may not use this file except in compliance with the License.
# You may obtain a copy of the License at
#
#      http://www.apache.org/licenses/LICENSE-2.0
#
# Unless required by applicable law or agreed to in writing, software
# distributed under the License is distributed on an "AS IS" BASIS,
# WITHOUT WARRANTIES OR CONDITIONS OF ANY KIND, either express or implied.
# See the License for the specific language governing permissions and
# limitations under the License.

"""Client library for the AdWords API."""

from collections import namedtuple
import io
import os
import re
import sys
import urllib
import urllib2
try:
    from xml.etree import cElementTree as ET
except ImportError:
    from xml.etree import ElementTree as ET


import suds.client
import suds.mx.literal
import suds.xsd.doctor
import xmltodict
import yaml

import googleads.common
import googleads.errors

# A giant dictionary of AdWords versions, the services they support, and which
# namespace those services are in.
_SERVICE_MAP = {
    'v201506': {
        'AccountLabelService': 'mcm',
        'AdCustomizerFeedService': 'cm',
        'AdGroupAdService': 'cm',
        'AdGroupBidModifierService': 'cm',
        'AdGroupCriterionService': 'cm',
        'AdGroupExtensionSettingService': 'cm',
        'AdGroupFeedService': 'cm',
        'AdGroupService': 'cm',
        'AdParamService': 'cm',
        'AdwordsUserListService': 'rm',
        'BiddingStrategyService': 'cm',
        'BudgetOrderService': 'billing',
        'BudgetService': 'cm',
        'CampaignCriterionService': 'cm',
        'CampaignExtensionSettingService': 'cm',
        'CampaignFeedService': 'cm',
        'CampaignService': 'cm',
        'CampaignSharedSetService': 'cm',
        'ConstantDataService': 'cm',
        'ConversionTrackerService': 'cm',
        'CustomerExtensionSettingService': 'cm',
        'CustomerFeedService': 'cm',
        'CustomerService': 'mcm',
        'CustomerSyncService': 'ch',
        'DataService': 'cm',
        'ExperimentService': 'cm',
        'FeedItemService': 'cm',
        'FeedMappingService': 'cm',
        'FeedService': 'cm',
        'GeoLocationService': 'cm',
        'LabelService': 'cm',
        'LocationCriterionService': 'cm',
        'ManagedCustomerService': 'mcm',
        'MediaService': 'cm',
        'MutateJobService': 'cm',
        'OfflineConversionFeedService': 'cm',
        'ReportDefinitionService': 'cm',
        'SharedCriterionService': 'cm',
        'SharedSetService': 'cm',
        'TargetingIdeaService': 'o',
        'TrafficEstimatorService': 'o',
    },
    'v201509': {
        'AccountLabelService': 'mcm',
        'AdCustomizerFeedService': 'cm',
        'AdGroupAdService': 'cm',
        'AdGroupBidModifierService': 'cm',
        'AdGroupCriterionService': 'cm',
        'AdGroupExtensionSettingService': 'cm',
        'AdGroupFeedService': 'cm',
        'AdGroupService': 'cm',
        'AdParamService': 'cm',
        'BatchJobService': 'cm',
        'BudgetOrderService': 'billing',
        'CampaignCriterionService': 'cm',
        'CampaignExtensionSettingService': 'cm',
        'CampaignFeedService': 'cm',
        'CampaignService': 'cm',
        'CampaignSharedSetService': 'cm',
        'ConstantDataService': 'cm',
        'ConversionTrackerService': 'cm',
        'CustomerExtensionSettingService': 'cm',
        'CustomerSyncService': 'ch',
        'DataService': 'cm',
        'ExperimentService': 'cm',
        'FeedItemService': 'cm',
        'FeedMappingService': 'cm',
        'FeedService': 'cm',
        'LocationCriterionService': 'cm',
        'MediaService': 'cm',
        'MutateJobService': 'cm',
        'OfflineConversionFeedService': 'cm',
        'ReportDefinitionService': 'cm',
        'SharedCriterionService': 'cm',
        'SharedSetService': 'cm',
        'TargetingIdeaService': 'o',
        'TrafficEstimatorService': 'o',
        'ManagedCustomerService': 'mcm',
        'CustomerService': 'mcm',
        'CustomerFeedService': 'cm',
        'BudgetService': 'cm',
        'BiddingStrategyService': 'cm',
        'AdwordsUserListService': 'rm',
        'LabelService': 'cm',
    },
    'v201601': {
        'AccountLabelService': 'mcm',
        'AdCustomizerFeedService': 'cm',
        'AdGroupAdService': 'cm',
        'AdGroupBidModifierService': 'cm',
        'AdGroupCriterionService': 'cm',
        'AdGroupExtensionSettingService': 'cm',
        'AdGroupFeedService': 'cm',
        'AdGroupService': 'cm',
        'AdParamService': 'cm',
        'BatchJobService': 'cm',
        'BudgetOrderService': 'billing',
        'CampaignCriterionService': 'cm',
        'CampaignExtensionSettingService': 'cm',
        'CampaignFeedService': 'cm',
        'CampaignService': 'cm',
        'CampaignSharedSetService': 'cm',
        'ConstantDataService': 'cm',
        'ConversionTrackerService': 'cm',
        'CustomerExtensionSettingService': 'cm',
        'CustomerSyncService': 'ch',
        'DataService': 'cm',
        'ExperimentService': 'cm',
        'FeedItemService': 'cm',
        'FeedMappingService': 'cm',
        'FeedService': 'cm',
        'LocationCriterionService': 'cm',
        'MediaService': 'cm',
        'MutateJobService': 'cm',
        'OfflineConversionFeedService': 'cm',
        'ReportDefinitionService': 'cm',
        'SharedCriterionService': 'cm',
        'SharedSetService': 'cm',
        'TargetingIdeaService': 'o',
        'TrafficEstimatorService': 'o',
        'ManagedCustomerService': 'mcm',
        'CustomerService': 'mcm',
        'CustomerFeedService': 'cm',
        'BudgetService': 'cm',
        'BiddingStrategyService': 'cm',
        'AdwordsUserListService': 'rm',
        'LabelService': 'cm',
    },
    'v201603': {
        'AccountLabelService': 'mcm',
        'AdCustomizerFeedService': 'cm',
        'AdGroupAdService': 'cm',
        'AdGroupBidModifierService': 'cm',
        'AdGroupCriterionService': 'cm',
        'AdGroupExtensionSettingService': 'cm',
        'AdGroupFeedService': 'cm',
        'AdGroupService': 'cm',
        'AdParamService': 'cm',
        'AdwordsUserListService': 'rm',
        'BatchJobService': 'cm',
        'BiddingStrategyService': 'cm',
        'BudgetOrderService': 'billing',
        'BudgetService': 'cm',
        'CampaignCriterionService': 'cm',
        'CampaignExtensionSettingService': 'cm',
        'CampaignFeedService': 'cm',
        'CampaignService': 'cm',
        'CampaignSharedSetService': 'cm',
        'ConstantDataService': 'cm',
        'ConversionTrackerService': 'cm',
        'CustomerExtensionSettingService': 'cm',
        'CustomerService': 'mcm',
        'CustomerSyncService': 'ch',
        'CustomerFeedService': 'cm',
        'DataService': 'cm',
        'DraftAsyncErrorService': 'cm',
        'DraftService': 'cm',
        'ExperimentService': 'cm',
        'FeedItemService': 'cm',
        'FeedMappingService': 'cm',
        'FeedService': 'cm',
        'LabelService': 'cm',
        'LocationCriterionService': 'cm',
        'ManagedCustomerService': 'mcm',
        'MediaService': 'cm',
        'OfflineConversionFeedService': 'cm',
        'ReportDefinitionService': 'cm',
        'SharedCriterionService': 'cm',
        'SharedSetService': 'cm',
        'TargetingIdeaService': 'o',
        'TrafficEstimatorService': 'o',
        'TrialAsyncErrorService': 'cm',
        'TrialService': 'cm'
    }
}

# Supported kwargs for params sent in the report header.
_REPORT_HEADER_KWARGS = {'include_zero_impressions': 'includeZeroImpressions',
                         'skip_report_header': 'skipReportHeader',
                         'skip_column_header': 'skipColumnHeader',
                         'skip_report_summary': 'skipReportSummary'}

# The endpoint used by default when making AdWords API requests.
_DEFAULT_ENDPOINT = 'https://adwords.google.com'


class AdWordsClient(object):
  """A central location to set headers and create web service clients.

  Attributes:
    developer_token: A string containing your AdWords API developer token.
    oauth2_client: A googleads.oauth2.GoogleOAuth2Client used to authorize your
        requests.
    user_agent: An arbitrary string which will be used to identify your
        application
    client_customer_id: A string identifying which AdWords customer you want to
        act as.
    validate_only: A boolean indicating if you want your request to be validated
        but not actually executed.
    partial_failure: A boolean indicating if you want your mutate calls
        containing several operations, some of which fail and some of which
        succeed, to result in a complete failure with no changes made or a
        partial failure with some changes made. Only certain services respect
        this header.
    https_proxy: A string identifying the URL of a proxy that all HTTPS requests
        should be routed through. Modifying this value will not affect any SOAP
        service clients you've already created.
  """

  # The key in the storage yaml which contains AdWords data.
  _YAML_KEY = 'adwords'
  # A list of values which must be provided to use AdWords.
  _REQUIRED_INIT_VALUES = ('user_agent', 'developer_token')
  # A list of values which may optionally be provided when using AdWords.
  _OPTIONAL_INIT_VALUES = ('validate_only', 'partial_failure',
                           'client_customer_id')
  # The format of SOAP service WSDLs. A server, namespace, version, and service
  # name need to be formatted in.
  _SOAP_SERVICE_FORMAT = '%s/api/adwords/%s/%s/%s?wsdl'

  @classmethod
  def LoadFromStorage(cls, path=None):
    """Creates an AdWordsClient with information stored in a yaml file.

    Args:
      [optional]
      path: The path string to the file containing cached AdWords data.

    Returns:
      An AdWordsClient initialized with the values cached in the file.

    Raises:
      A GoogleAdsValueError if the given yaml file does not contain the
      information necessary to instantiate a client object - either a
      required key was missing or an OAuth2 key was missing.
    """
    if path is None:
      path = os.path.join(os.path.expanduser('~'), 'googleads.yaml')

    return cls(**googleads.common.LoadFromStorage(
        path, cls._YAML_KEY, cls._REQUIRED_INIT_VALUES,
        cls._OPTIONAL_INIT_VALUES))

  def __init__(
      self, developer_token, oauth2_client, user_agent,
      client_customer_id=None, validate_only=False, partial_failure=False,
      https_proxy=None, cache=None, transport_factory=None):
    """Initializes an AdWordsClient.

    For more information on these arguments, see our SOAP headers guide:
    https://developers.google.com/adwords/api/docs/guides/soap

    Args:
      developer_token: A string containing your AdWords API developer token.
      oauth2_client: A googleads.oauth2.GoogleOAuth2Client used to authorize
          your requests.
      user_agent: An arbitrary string which will be used to identify your
          application
      [optional]
      client_customer_id: A string identifying which AdWords customer you want
          to act as. You do not have to provide this if you are using a client
          account. You probably want to provide this if you're using an AdWords
          manager account.
      validate_only: A boolean indicating if you want your request to be
          validated but not actually executed.
      partial_failure: A boolean indicating if you want your mutate calls
          containing several operations, some of which fail and some of which
          succeed, to result in a complete failure with no changes made or a
          partial failure with some changes made. Only certain services respect
          this header.
      https_proxy: A string identifying the proxy that all HTTPS requests
          should be routed through.
      cache: A subclass of suds.cache.Cache; defaults to None.
      transport_factory: Callable (e.g. class) to construct alternative
          transports for the Suds client.
    """
    if transport_factory and not callable(transport_factory):
        raise googleads.errors.GoogleAdsValueError(
            "The transport_factory argument must refer to a callable.")

    self.developer_token = developer_token
    self.oauth2_client = oauth2_client
    self.oauth2_client.Refresh()
    self.user_agent = user_agent
    self.client_customer_id = client_customer_id
    self.validate_only = validate_only
    self.partial_failure = partial_failure
    self.https_proxy = https_proxy
    self.cache = cache
    self.transport_factory = transport_factory

  def GetService(self, service_name, version=sorted(_SERVICE_MAP.keys())[-1],
                 server=_DEFAULT_ENDPOINT):
    """Creates a service client for the given service.

    Args:
      service_name: A string identifying which AdWords service to create a
          service client for.
      [optional]
      version: A string identifying the AdWords version to connect to. This
          defaults to what is currently the latest version. This will be updated
          in future releases to point to what is then the latest version.
      server: A string identifying the webserver hosting the AdWords API.

    Returns:
      A suds.client.ServiceSelector which has the headers and proxy configured
          for use.

    Raises:
      A GoogleAdsValueError if the service or version provided do not exist.
    """
    if server[-1] == '/': server = server[:-1]
    transport = self.transport_factory() if self.transport_factory else None
    proxy_option = {'https': self.https_proxy} if self.https_proxy else None
    try:
      client = suds.client.Client(
          self._SOAP_SERVICE_FORMAT %
          (server, _SERVICE_MAP[version][service_name], version, service_name),
          proxy=proxy_option, cache=self.cache, timeout=3600,
          transport=transport)
    except KeyError:
      if version in _SERVICE_MAP:
        raise googleads.errors.GoogleAdsValueError(
            'Unrecognized service for the AdWords API. Service given: %s '
            'Supported services: %s'
            % (service_name, _SERVICE_MAP[version].keys()))
      else:
        raise googleads.errors.GoogleAdsValueError(
            'Unrecognized version of the AdWords API. Version given: %s '
            'Supported versions: %s' % (version, _SERVICE_MAP.keys()))

    return googleads.common.SudsServiceProxy(
        client, _AdWordsHeaderHandler(self, version))

  def GetBatchJobHelper(self, version=sorted(_SERVICE_MAP.keys())[-1],
                        server=_DEFAULT_ENDPOINT):
    """Returns a BatchJobHelper to work with the BatchJobService.

      This is a convenience method. It is functionally identical to calling
      BatchJobHelper(adwords_client, version).

    Args:
      [optional]
      version: A string identifying the AdWords version to connect to. This
          defaults to what is currently the latest version. This will be updated
          in future releases to point to what is then the latest version.
      server: A string identifying the webserver hosting the AdWords API.

      Returns:
        An initialized BatchJobHelper tied to this client.
    """
    request_builder = BatchJobHelper.GetRequestBuilder(
        client=self, version=version, server=server)
    response_parser = BatchJobHelper.GetResponseParser()

    return BatchJobHelper(request_builder, response_parser, version=version)

  def GetReportDownloader(self, version=sorted(_SERVICE_MAP.keys())[-1],
                          server=_DEFAULT_ENDPOINT):
    """Creates a downloader for AdWords reports.

    This is a convenience method. It is functionally identical to calling
    ReportDownloader(adwords_client, version, server).

    Args:
      [optional]
      version: A string identifying the AdWords version to connect to. This
          defaults to what is currently the latest version. This will be updated
          in future releases to point to what is then the latest version.
      server: A string identifying the webserver hosting the AdWords API.

    Returns:
      A ReportDownloader tied to this AdWordsClient, ready to download reports.
    """
    return ReportDownloader(self, version, server)

  def SetClientCustomerId(self, client_customer_id):
    """Change the client customer id used by the AdWordsClient instance.

    Args:
      client_customer_id: str New Client Customer ID to use.
    """
    self.client_customer_id = client_customer_id


class _AdWordsHeaderHandler(googleads.common.HeaderHandler):
  """Handler which generates the headers for AdWords requests."""

  # The library signature for AdWords, to be appended to all user agents.
  _LIB_SIG = googleads.common.GenerateLibSig('AwApi-Python')
  # The name of the WSDL-defined SOAP Header class used in all SOAP requests.
  # The namespace needs the version of AdWords being used to be templated in.
  _SOAP_HEADER_CLASS = ('{https://adwords.google.com/api/adwords/cm/%s}'
                        'SoapHeader')
  # The content type of report download requests
  _CONTENT_TYPE = 'application/x-www-form-urlencoded'

  def __init__(self, adwords_client, version):
    """Initializes an AdWordsHeaderHandler.

    Args:
      adwords_client: An AdWordsClient whose data will be used to fill in the
          headers. We retain a reference to this object so that the header
          handler picks up changes to the client.
      version: A string identifying which version of AdWords this header handler
          will be used for.
    """
    self._adwords_client = adwords_client
    self._version = version

  def SetHeaders(self, suds_client):
    """Sets the SOAP and HTTP headers on the given suds client."""
    header = suds_client.factory.create(self._SOAP_HEADER_CLASS % self._version)
    header.clientCustomerId = self._adwords_client.client_customer_id
    header.developerToken = self._adwords_client.developer_token
    header.userAgent = ''.join([self._adwords_client.user_agent, self._LIB_SIG])
    header.validateOnly = self._adwords_client.validate_only
    header.partialFailure = self._adwords_client.partial_failure

    suds_client.set_options(
        soapheaders=header,
        headers=self._adwords_client.oauth2_client.CreateHttpHeader())

  def GetReportDownloadHeaders(self, kwargs):
    """Returns a dictionary of headers for a report download request.

    Args:
      kwargs: A dictionary containing optional keyword arguments.

    Keyword Arguments:
      include_zero_impressions: A boolean indicating whether the report should
        show rows with zero impressions.
      skip_report_header: A boolean indicating whether to include a header row
          containing the report name and date range. If false or not specified,
          report output will include the header row.
      skip_column_header: A boolean indicating whether to include column names
          in reports. If false or not specified, report output will include the
          column names.
      skip_report_summary: A boolean indicating whether to include a summary row
          containing the report totals. If false or not specified, report output
          will include the summary row.

    Returns:
      A dictionary containing the headers configured for downloading a report.
    """
    headers = self._adwords_client.oauth2_client.CreateHttpHeader()
    headers.update({
        'Content-type': self._CONTENT_TYPE,
        'developerToken': str(self._adwords_client.developer_token),
        'clientCustomerId': str(self._adwords_client.client_customer_id),
        'User-Agent': ''.join([self._adwords_client.user_agent, self._LIB_SIG,
                               ',gzip'])
    })

    for kw in kwargs:
      try:
        headers.update({_REPORT_HEADER_KWARGS[kw]: str(kwargs[kw])})
      except KeyError:
        raise googleads.errors.GoogleAdsValueError(
            'The provided keyword "%s" is invalid. Accepted keywords are: %s'
            % (kw, _REPORT_HEADER_KWARGS.keys()))

    return headers


class BatchJobHelper(object):
  """A utility that simplifies working with the BatchJobService."""

  class AbstractResponseParser(object):
    """Interface for parsing responses from the BatchJobService."""

    def ParseResponse(self, batch_job_response):
      """Parses a Batch Job Service response..

      Args:
        batch_job_response: a str containing the response from the
        BatchJobService.
      """
      raise NotImplementedError('You must subclass'
                                'AbstractResponseParser.')

  class _XMLToDictResponseParser(AbstractResponseParser):
    """Parses responses from the BatchJobService, returning as a dictionary."""

    def ParseResponse(self, batch_job_response):
      """Parses a Batch Job Service response.

      Args:
        batch_job_response: a str containing the response from the
        BatchJobService.

      Returns:
        An OrderedDict containing the Batch Job Service response.
      """
      return xmltodict.parse(batch_job_response)

  class AbstractUploadRequestBuilder(object):
    """Interface for building requests used to upload batch job operations."""

    def BuildUploadRequest(self, upload_url, operations, **kwargs):
      """Builds the BatchJob upload request.

      Args:
        upload_url: a string url that the given operations will be uploaded to.
        operations: a list where each element is a list containing operations
          for a single AdWords Service.
        **kwargs: optional keyword arguments.

      Returns:
        A urllib2.Request instance with the correct method, headers, and
        padding (if required) for the batch job upload.
      """
      raise NotImplementedError('You must subclass'
                                'AbstractUploadRequestBuilder.')

  class _SudsUploadRequestBuilder(AbstractUploadRequestBuilder):
    """Builds requests used to upload operations for Batch Jobs."""
    # Used to remove namespace from xsi:type Element attributes.
    _ATTRIB_NAMESPACE_SUB = re.compile('ns[0-1]:')
    # Components of the upload request.
    _UPLOAD_PREFIX_TEMPLATE = """<?xml version="1.0" encoding="UTF-8"?>
<mutate xmlns="%s" xmlns:xsi="http://www.w3.org/2001/XMLSchema-instance">"""
    _UPLOAD_SUFFIX = '</mutate>'
    # Incremental uploads must have a content-length that is a multiple of this.
    _BATCH_JOB_INCREMENT = 262144
    # Generate a mapping of Operations to their service and methods.
    _OPERATION_MAP = {
        op[0]: namedtuple('Operation', ['operation_type', 'service', 'method'])
               (op[0], op[1], op[2])
        for op in (
            ('AdGroupAdOperation', 'AdGroupAdService', 'mutate'),
            ('AdGroupAdLabelOperation', 'AdGroupAdService', 'mutateLabel'),
            ('AdGroupBidModifierOperation', 'AdGroupBidModifierService',
             'mutate'),
            ('AdGroupCriterionOperation', 'AdGroupCriterionService',
             'mutate'),
            ('AdGroupCriterionLabelOperation', 'AdGroupCriterionService',
             'mutateLabel'),
            ('AdGroupOperation', 'AdGroupService', 'mutate'),
            ('AdGroupLabelOperation', 'AdGroupService', 'mutateLabel'),
            ('BudgetOperation', 'BudgetService', 'mutate'),
            ('CampaignCriterionOperation', 'CampaignCriterionService',
             'mutate'),
            ('CampaignOperation', 'CampaignService', 'mutate'),
            ('CampaignLabelOperation', 'CampaignService', 'mutateLabel'),
            ('FeedItemOperation', 'FeedItemService', 'mutate')
        )
    }

    def __init__(self, **kwargs):
      """Initializes a _SudsUploadRequestBuilder.

      Arguments:
        **kwargs: Keyword arguments.

      Keyword Arguments:
        client: an AdWordsClient instance.
        version: a string identifying the AdWords version to connect to.
        server: a string identifying the webserver hosting the AdWords API.

      Raises:
        AttributeError: if no client is specified in the Keyword Arguments.
      """
      if 'client' not in kwargs:
        raise AttributeError('No client specified for Request Builder.')

      self._version = kwargs.get('version', sorted(_SERVICE_MAP.keys())[-1])
      self._client = kwargs['client']
      server = kwargs.get('server', _DEFAULT_ENDPOINT)
      self._adwords_endpoint = ('%s/api/adwords/cm/%s' %
                                (server, self._version))
      self._adwords_namespace = ('{%s}' % self._adwords_endpoint)
      # Used to remove the AdWords namespace from Element tags.
      self._tag_namespace_sub = re.compile(self._adwords_namespace)

    def BuildUploadRequest(self, upload_url, operations, **kwargs):
      """Builds the BatchJob upload request.

      Args:
        upload_url: a string url that the given operations will be uploaded to.
        operations: a list where each element is a list containing operations
          for a single AdWords Service.
        **kwargs: optional keyword arguments.

      Keyword Arguments:
        current_content_length: an integer indicating the current total content
          length of an incremental upload request. If this keyword argument is
          provided, this request will be handled as an incremental upload.
        is_last: a boolean indicating whether this is the final request in an
          incremental upload.

      Returns:
        A urllib2.Request instance with the correct method, headers, and
        padding (if required) for the batch job upload.
      """
      current_content_length = kwargs.get('current_content_length', 0)
      is_last = kwargs.get('is_last')
      # Generate an unpadded request body
      request_body = self._BuildUploadRequestBody(
          operations,
          has_prefix=current_content_length == 0,
          has_suffix=is_last)
      req = urllib2.Request(upload_url)
      req.add_header('Content-Type', 'application/xml')
      # Determine length of this message and the required padding.
      new_content_length = current_content_length
      request_length = len(request_body.encode('utf-8'))
      padding_length = self._GetPaddingLength(request_length)
      padded_request_length = request_length + padding_length
      new_content_length += padded_request_length
      request_body += ' ' * padding_length
      req.get_method = lambda: 'PUT'  # Modify this into a PUT request.
      req.add_header('Content-Length', padded_request_length)
      req.add_header('Content-Range', 'bytes %s-%s/%s' % (
          current_content_length,
          new_content_length - 1,
          new_content_length if is_last else '*'
      ))
      req.data = request_body
      return req

    def _BuildUploadRequestBody(self, operations, has_prefix=True,
                                has_suffix=True):
      """Builds an unpadded body containing operations for a BatchJob upload.

      Args:
        operations: a list where each element is a list containing operations
          for a single AdWords Service.
        has_prefix: a boolean indicating whether the prefix should be included
          in the request body.
        has_suffix: a boolean indicating whether the suffic should be included
          in the request body.

      Returns:
        A string containing the unpadded batch job upload request body.
      """
      operations_xml = ''.join([
          self._GenerateOperationsXML(operations_list)
          for operations_list in operations])
      request_body = '%s%s%s' % ((self._UPLOAD_PREFIX_TEMPLATE %
                                  self._adwords_endpoint) if has_prefix else '',
                                 operations_xml,
                                 self._UPLOAD_SUFFIX if has_suffix else '')
      return request_body

    def _ExtractOperations(self, full_soap_xml):
      """Extracts operations from API Request XML for use with BatchJobService.

      Args:
        full_soap_xml: The full XML for the desired operation, as generated by
          suds.

      Returns:
        A string containing only the operations portion of the full XML request,
        formatted for use with the BatchJobService. If no operations are found,
        returns an empty string.

      Raises:
        GoogleAdsValueErrorr: If no Operation.Type element is found in the
        operations. This ordinarily happens if no xsi_type is specified for the
        operations.
      """
      # Extract method element (e.g. mutate, mutateLabel, etc...) from XML, this
      # contains the operations.
      method = self._GetRawOperationsFromXML(full_soap_xml)
      # Ensure operations are formatted correctly for BatchJobService.
      for operations in method:
        self._FormatForBatchJobService(operations)
        # Extract the operation type, ensure xsi:type is set for
        # BatchJobService. Even if xsi_type is set earlier, suds will end up
        # removing it when it sets Operation.Type.
        operation_type = operations.find('Operation.Type')
        if operation_type is None:
          raise googleads.errors.GoogleAdsValueError('No xsi_type specified '
                                                     'for the operations.')
        operations.attrib['xsi:type'] = operation_type.text
<<<<<<< HEAD
      operations_xml = ''.join([ET.tostring(operations)
                                for operations in mutate])
=======
      operations_xml = ''.join([ElementTree.tostring(operation)
                                for operation in method])
>>>>>>> b80b8b37
      # Force removal of this line, which suds produces.
      operations_xml = operations_xml.replace(
          'xmlns:xsi="http://www.w3.org/2001/XMLSchema-instance"', '')
      return operations_xml

    def _FormatForBatchJobService(self, element):
      """Formats contents of all operations for use with the BatchJobService.

      This will recursively remove unnecessary namespaces generated by suds that
      would prevent the operations from executing via the BatchJobService. It
      will also remove namespaces appended to the xsi:type in some cases that
      also cause issues for the BatchJobService.

      Args:
        element: a starting Element to be modified to the correct format.
      """
      # Remove any unnecessary AdWords namespace from the tag.
      element.tag = self._tag_namespace_sub.sub('', element.tag)
      xsi_type = element.attrib.get(
          '{http://www.w3.org/2001/XMLSchema-instance}type')
      # If an xsi_type attribute exists, ensure that the namespace is removed
      # from the type.
      if xsi_type:
        element.attrib['{http://www.w3.org/2001/XMLSchema-instance}type'] = (
            self._ATTRIB_NAMESPACE_SUB.sub('', xsi_type))
      for child in element:
        self._FormatForBatchJobService(child)

    def _GenerateOperationsXML(self, operations):
      """Generates XML for the given list of operations.

      Args:
        operations: a list of operations for single AdWords Service.

      Returns:
        A str containing the XML for only the operations, formatted to work with
        the BatchJobService.

      Raises:
        GoogleAdsValueError: if no xsi_type is specified for the operations.
      """
      if operations:
            # Verify that all operations included specify an xsi_type.
        for operation in operations:
          if 'xsi_type' not in operation:
            raise googleads.errors.AdWordsBatchJobServiceInvalidOperationError(
                'Operations have no xsi_type specified.')
        return self._ExtractOperations(self._GenerateRawRequestXML(operations))
      else:
        return ''

    def _GenerateRawRequestXML(self, operations):
      """Generates the raw XML for the operations sent to the given service.

      Args:
        operations: a list containing operations that could be run by the given
          service.

      Returns:
        A str containing the raw XML of the request to the given service that
        would execute the given operations.
      """
      try:
        operation = self._OPERATION_MAP[operations[0]['xsi_type']]
      except KeyError, e:
        raise googleads.errors.GoogleAdsValueError('"%s" is an unsupported '
                                                   'operation.' % e.message)
      service = self._client.GetService(operation.service, self._version)
      service.suds_client.set_options(nosend=True)
      service_request = (getattr(service, operation.method)
                         (operations).envelope)
      service.suds_client.set_options(nosend=False)
      return service_request

    def _GetPaddingLength(self, length):
      """Retrieve the padding to be used in an incremental upload.

      Args:
        length: an integer containing the length of the operations XML to be
          uploaded as part of a batch job.
      Returns:
        An integer indicating the required padding to be applied in an
        incremental batch job upload request.
      """
      padding = self._BATCH_JOB_INCREMENT - (length % self._BATCH_JOB_INCREMENT)
      return 0 if padding == self._BATCH_JOB_INCREMENT else padding

    def _GetRawOperationsFromXML(self, raw_request_xml):
      """Retrieve the raw set of operations from the request XML.

      Args:
        raw_request_xml: The full XML for the desired operation, as generated by
          suds.

      Returns:
        An unmodified Element containing the operations from the raw request
        xml.

      Raises:
        AttributeError: if the provided XML isn't from AdWords.
      """
      root = ET.fromstring(raw_request_xml.encode('utf-8'))
      return root.find('{http://schemas.xmlsoap.org/soap/envelope/}Body').find(
          './/')

  def __init__(self, request_builder, response_parser,
               version=sorted(_SERVICE_MAP.keys())[-1]):
    """Initializes the BatchJobHelper.

    For general use, consider using AdWordsClient's GetBatchJobHelper method to
    receive an initialized BatchJobHelper using the default request builder and
    response parser.

    Args:
      request_builder: an AbstractUploadRequestBuilder instance.
      response_parser: an AbstractResponseParser instance.
      version: A string identifying the AdWords version to connect to. This
        defaults to what is currently the latest version. This will be updated
        in future releases to point to what is then the latest version.
    """
    self._temporary_id = 0  # Used for temporary IDs in BatchJobService.
    self._request_builder = request_builder
    self._response_parser = response_parser
    self._version = version

  def GetId(self):
    """Produces a distinct sequential ID for the BatchJobService.

    Returns:
      A negative number that will be the temporary ID for an API resource.
    """
    self._temporary_id -= 1
    return self._temporary_id

  def GetIncrementalUploadHelper(self, upload_url, current_content_length=0):
    return IncrementalUploadHelper(self._request_builder, upload_url,
                                   current_content_length,
                                   version=self._version)

  @classmethod
  def GetRequestBuilder(cls, **kwargs):
    """Get a new AbstractUploadRequestBuilder instance."""
    return cls._SudsUploadRequestBuilder(**kwargs)

  @classmethod
  def GetResponseParser(cls, **kwargs):
    """Get a new AbstractResponseParser instance."""
    return cls._XMLToDictResponseParser(**kwargs)

  def ParseResponse(self, batch_job_response):
    """Parses a Batch Job Service response and returns it as a suds object.

    Note: Unlike suds objects generated via an API call with suds, type
    information will be lost. All values are strings.

    Args:
      batch_job_response: a str containing the response from the
      BatchJobService.

    Returns:
      A suds object response generated from the provided batch_job_response.
    """
    return self._response_parser.ParseResponse(batch_job_response)

  def UploadOperations(self, upload_url, *operations):
    """Uploads all operations to the given uploadUrl in a single request.

    Note: Each list of operations is expected to contain operations of the same
    type, similar to how one would normally send operations in an AdWords API
    Service request.

    Args:
      upload_url: a string url that the given operations will be uploaded to.
      *operations: one or more lists of operations as would be sent to the
        AdWords API for the associated service.
    """
    uploader = IncrementalUploadHelper(self._request_builder, upload_url,
                                       version=self._version)
    uploader.UploadOperations(operations, is_last=True)


class IncrementalUploadHelper(object):
  """A utility for uploading operations for a BatchJob incrementally."""

  @classmethod
  def Load(cls, file_input, client=None):
    """Loads an IncrementalUploadHelper from the given file-like object.

    Args:
      file_input: a file-like object containing a serialized
        IncrementalUploadHelper.
      client: an AdWordsClient instance.

    Returns:
      An IncrementalUploadHelper instance initialized using the contents of the
      serialized input file.

    Raises:
      GoogleAdsError: If there is an error reading the input file containing the
        serialized IncrementalUploadHelper.
      GoogleAdsValueError: If the contents of the input file can't be parsed to
        produce an IncrementalUploadHelper.
    """
    if client is None:
      client = AdWordsClient.LoadFromStorage()

    try:
      data = yaml.safe_load(file_input)
    except yaml.YAMLError:
      raise googleads.errors.GoogleAdsError(
          'Error loading IncrementalUploadHelper from file.')

    batch_job_helper = client.GetBatchJobHelper(version=data['version'])
    request_builder = batch_job_helper.GetRequestBuilder(
        client=client, version=data['version'])

    try:
      return cls(request_builder, data['upload_url'],
                 current_content_length=data['current_content_length'],
                 is_last=data['is_last'], version=data['version'])
    except KeyError:
      raise googleads.errors.GoogleAdsValueError(
          'Can\'t parse IncrementalUploadHelper from file.')

  def __init__(self, request_builder, upload_url, current_content_length=0,
               is_last=False, version=sorted(_SERVICE_MAP.keys())[-1]):
    """Initializes the IncrementalUpload.

    Args:
      request_builder: an AbstractUploadRequestBuilder instance.
      upload_url: a string url provided by the BatchJobService.
      current_content_length: an integer identifying the current content length
        of data uploaded to the Batch Job.
      is_last: a boolean indicating whether this is the final increment.
      version: A string identifying the AdWords version to connect to. This
        defaults to what is currently the latest version. This will be updated
        in future releases to point to what is then the latest version.
    Raises:
      GoogleAdsValueError: if the content length is lower than 0.
    """
    self._version = version
    self._request_builder = request_builder
    if current_content_length < 0:
      raise googleads.errors.GoogleAdsValueError(
          'Current content length %s is < 0.' % current_content_length)
    self._current_content_length = current_content_length
    self._upload_url = self._InitializeURL(upload_url, current_content_length)
    self._is_last = is_last

  def _InitializeURL(self, upload_url, current_content_length):
    """Ensures that the URL used to upload operations is properly initialized.

    Initialization is only necessary in v201601 or higher when the
    current_content_length is 0.

    Args:
      upload_url: a string url.
      current_content_length: an integer identifying the current content length
        of data uploaded to the Batch Job.

    Returns:
      An initialized string URL, or the provided string URL if the URL has
      already been initialized or the version is below v201601.
    """
    # If initialization is not necessary, return the provided upload_url.
    if (self._version < 'v201601'
        or current_content_length != 0):
      return upload_url

    headers = {
        'Content-Type': 'application/xml',
        'Content-Length': 0,
        'x-goog-resumable': 'start'
    }

    # Send an HTTP POST request to the given upload_url
    req = urllib2.Request(upload_url, data={}, headers=headers)
    resp = urllib2.urlopen(req)

    return resp.headers['location']

  def Dump(self, output):
    """Serialize the IncrementalUploadHelper and store in file-like object.

    Args:
      output: a file-like object where the status of the IncrementalUploadHelper
        will be written.

    Raises:
      GoogleAdsError: If a YAMLError occurs while writing to the file.
    """
    data = {
        'current_content_length': self._current_content_length,
        'is_last': self._is_last,
        'upload_url': self._upload_url,
        'version': self._version
    }

    try:
      yaml.dump(data, output)
    except yaml.YAMLError:
      raise googleads.errors.GoogleAdsError(
          'Error dumping IncrementalUploadHelper to file.')

  def UploadOperations(self, operations, is_last=False):
    """Uploads operations to the given uploadUrl in incremental steps.

    Note: Each list of operations is expected to contain operations of the
    same type, similar to how one would normally send operations in an
    AdWords API Service request.

    Args:
      operations: one or more lists of operations as would be sent to the
        AdWords API for the associated service.
      is_last: a boolean indicating whether this is the final increment to be
        added to the batch job.
    """
    if self._is_last is True:
      raise googleads.errors.AdWordsBatchJobServiceInvalidOperationError(
          'Can\'t add new operations to a completed incremental upload.')
    # Build the request
    req = self._request_builder.BuildUploadRequest(
        self._upload_url, operations,
        current_content_length=self._current_content_length, is_last=is_last)
    # Make the request, ignoring the urllib2.HTTPError raised due to HTTP status
    # code 308 (for resumable uploads).
    try:
      urllib2.urlopen(req)
    except urllib2.HTTPError, e:
      if e.code != 308:
        raise urllib2.HTTPError(e)
    # Update upload status.
    self._current_content_length += len(req.data)
    self._is_last = is_last


class ReportDownloaderBase(object):
  """A utility that can be used to download reports from AdWords."""

  # The namespace format for report download requests. A version needs to be
  # formatted into it.
  _NAMESPACE_FORMAT = 'https://adwords.google.com/api/adwords/cm/%s'
  # The endpoint format for report download requests. A server and version need
  # to be formatted into it.
  _END_POINT_FORMAT = '%s/api/adwords/reportdownload/%s'
  # The schema location format for report download requests. A server and
  # version need to be formatted into it.
  _SCHEMA_FORMAT = '/'.join([_END_POINT_FORMAT, 'reportDefinition.xsd'])
  # The name of the complex type representing a report definition.
  _REPORT_DEFINITION_NAME = 'reportDefinition'

  def __init__(self, adwords_client, version=sorted(_SERVICE_MAP.keys())[-1],
               server=_DEFAULT_ENDPOINT):
    """Initializes a ReportDownloader.

    Args:
      adwords_client: The AdwordsClient whose attributes will be used to
          authorize your report download requests.
      [optional]
      version: A string identifying the AdWords version to connect to. This
          defaults to what is currently the latest version. This will be updated
          in future releases to point to what is then the latest version.
      server: A string identifying the webserver hosting the AdWords API.
    """
    if server[-1] == '/': server = server[:-1]
    self._adwords_client = adwords_client
    self._namespace = self._NAMESPACE_FORMAT % version
    self._end_point = self._END_POINT_FORMAT % (server, version)
    if self._adwords_client.https_proxy:
      proxy_option = {'https': self._adwords_client.https_proxy}
    else:
      proxy_option = None

    schema_url = self._SCHEMA_FORMAT % (server, version)
    if self._adwords_client.transport_factory:
        transport = self._adwords_client.transport_factory()
    else:
        transport = None
    schema_client = suds.client.Client(
        schema_url,
        doctor=suds.xsd.doctor.ImportDoctor(suds.xsd.doctor.Import(
            self._namespace, schema_url)),
        proxy=proxy_option,
        cache=self._adwords_client.cache,
        transport=transport)
    schema = schema_client.wsdl.schema
    self._report_definition_type = schema.elements[
        (self._REPORT_DEFINITION_NAME, self._namespace)]
    self._marshaller = suds.mx.literal.Literal(schema)

  def _DownloadReportCheckFormat(self, file_format, output):
    if(file_format.startswith('GZIPPED_')
       and not (('b' in getattr(output, 'mode', 'w')) or
                type(output) is io.BytesIO)):
      raise googleads.errors.GoogleAdsValueError('Need to specify a binary'
                                                 ' output for GZIPPED formats.')

  def DownloadReport(self, report_definition, output=sys.stdout, **kwargs):
    """Downloads an AdWords report using a report definition.

    The report contents will be written to the given output.

    Args:
      report_definition: A dictionary or instance of the ReportDefinition class
          generated from the schema. This defines the contents of the report
          that will be downloaded.
      [optional]
      output: A writable object where the contents of the report will be written
          to. If the report is gzip compressed, you need to specify an output
          that can write binary data.
      **kwargs: Optional keyword arguments.

    Keyword Arguments:
      include_zero_impressions: A boolean indicating whether the report should
        show rows with zero impressions.
      skip_report_header: A boolean indicating whether to include a header row
          containing the report name and date range. If false or not specified,
          report output will include the header row.
      skip_column_header: A boolean indicating whether to include column names
          in reports. If false or not specified, report output will include the
          column names.
      skip_report_summary: A boolean indicating whether to include a summary row
          containing the report totals. If false or not specified, report output
          will include the summary row.

    Raises:
      AdWordsReportBadRequestError: if the report download fails due to
          improper input.
      GoogleAdsValueError: if the user-specified report format is incompatible
          with the output.
      AdWordsReportError: if the request fails for any other reason; e.g. a
          network error.
    """
    self._DownloadReportCheckFormat(report_definition['downloadFormat'], output)
    self._DownloadReport(self._SerializeReportDefinition(report_definition),
                         output, kwargs)

  def DownloadReportAsStream(self, report_definition, **kwargs):
    """Downloads an AdWords report using a report definition.

    This will return a stream, allowing you to retrieve the report contents.

    Args:
      report_definition: A dictionary or instance of the ReportDefinition class
          generated from the schema. This defines the contents of the report
          that will be downloaded.
      **kwargs: Optional keyword arguments.

    Keyword Arguments:
      include_zero_impressions: A boolean indicating whether the report should
        show rows with zero impressions.
      skip_report_header: A boolean indicating whether to include a header row
          containing the report name and date range. If false or not specified,
          report output will include the header row.
      skip_column_header: A boolean indicating whether to include column names
          in reports. If false or not specified, report output will include the
          column names.
      skip_report_summary: A boolean indicating whether to include a summary row
          containing the report totals. If false or not specified, report output
          will include the summary row.

    Returns:
      A stream to be used in retrieving the report contents.

    Raises:
      AdWordsReportBadRequestError: if the report download fails due to
          improper input.
      GoogleAdsValueError: if the user-specified report format is incompatible
          with the output.
      AdWordsReportError: if the request fails for any other reason; e.g. a
          network error.
    """
    return self._DownloadReportAsStream(
        self._SerializeReportDefinition(report_definition), kwargs)

  def DownloadReportAsStreamWithAwql(self, query, file_format, **kwargs):
    """Downloads an AdWords report using an AWQL query.

    The report contents will be returned as a stream.

    Args:
      query: A string containing the query which specifies the data you want
          your report to include.
      file_format: A string representing the output format for your report.
          Acceptable values can be found in our API documentation:
          https://developers.google.com/adwords/api/docs/guides/reporting
      **kwargs: Optional keyword arguments.

    Keyword Arguments:
      include_zero_impressions: A boolean indicating whether the report should
        show rows with zero impressions.
      skip_report_header: A boolean indicating whether to include a header row
          containing the report name and date range. If false or not specified,
          report output will include the header row.
      skip_column_header: A boolean indicating whether to include column names
          in reports. If false or not specified, report output will include the
          column names.
      skip_report_summary: A boolean indicating whether to include a summary row
          containing the report totals. If false or not specified, report output
          will include the summary row.

    Returns:
      A stream to be used in retrieving the report contents.

    Raises:
      AdWordsReportBadRequestError: if the report download fails due to
          improper input.
      GoogleAdsValueError: if the user-specified report format is incompatible
          with the output.
      AdWordsReportError: if the request fails for any other reason; e.g. a
          network error.
    """
    return self._DownloadReportAsStream(self._SerializeAwql(query, file_format),
                                        kwargs)

  def DownloadReportAsString(self, report_definition, **kwargs):
    """Downloads an AdWords report using a report definition.

    The report contents will be returned as a string.

    Args:
      report_definition: A dictionary or instance of the ReportDefinition class
          generated from the schema. This defines the contents of the report
          that will be downloaded.
      **kwargs: Optional keyword arguments.

    Keyword Arguments:
      include_zero_impressions: A boolean indicating whether the report should
        show rows with zero impressions.
      skip_report_header: A boolean indicating whether to include a header row
          containing the report name and date range. If false or not specified,
          report output will include the header row.
      skip_column_header: A boolean indicating whether to include column names
          in reports. If false or not specified, report output will include the
          column names.
      skip_report_summary: A boolean indicating whether to include a summary row
          containing the report totals. If false or not specified, report output
          will include the summary row.

    Returns:
      A string containing the report contents.

    Raises:
      AdWordsReportBadRequestError: if the report download fails due to
          improper input.
      GoogleAdsValueError: if the user-specified report format is incompatible
          with the output.
      AdWordsReportError: if the request fails for any other reason; e.g. a
          network error.
    """
    return self._DownloadReportAsString(
        self._SerializeReportDefinition(report_definition), kwargs)

  def DownloadReportAsStringWithAwql(self, query, file_format, **kwargs):
    """Downloads an AdWords report using an AWQL query.

    The report contents will be returned as a string.

    Args:
      query: A string containing the query which specifies the data you want
          your report to include.
      file_format: A string representing the output format for your report.
          Acceptable values can be found in our API documentation:
          https://developers.google.com/adwords/api/docs/guides/reporting
      **kwargs: Optional keyword arguments.

    Keyword Arguments:
      include_zero_impressions: A boolean indicating whether the report should
        show rows with zero impressions.
      skip_report_header: A boolean indicating whether to include a header row
          containing the report name and date range. If false or not specified,
          report output will include the header row.
      skip_column_header: A boolean indicating whether to include column names
          in reports. If false or not specified, report output will include the
          column names.
      skip_report_summary: A boolean indicating whether to include a summary row
          containing the report totals. If false or not specified, report output
          will include the summary row.

    Returns:
      A string containing the report contents.

    Raises:
      AdWordsReportBadRequestError: if the report download fails due to
          improper input.
      GoogleAdsValueError: if the user-specified report format is incompatible
          with the output.
      AdWordsReportError: if the request fails for any other reason; e.g. a
          network error.
    """
    return self._DownloadReportAsString(
        self._SerializeAwql(query, file_format), kwargs)

  def DownloadReportWithAwql(self, query, file_format, output=sys.stdout,
                             **kwargs):
    """Downloads an AdWords report using an AWQL query.

    The report contents will be written to the given output.

    Args:
      query: A string containing the query which specifies the data you want
          your report to include.
      file_format: A string representing the output format for your report.
          Acceptable values can be found in our API documentation:
          https://developers.google.com/adwords/api/docs/guides/reporting
      [optional]
      output: A writable object where the contents of the report will be written
          to. If the report is gzip compressed, you need to specify an output
          that can write binary data.
      **kwargs: Optional keyword arguments.

    Keyword Arguments:
      include_zero_impressions: A boolean indicating whether the report should
        show rows with zero impressions.
      skip_report_header: A boolean indicating whether to include a header row
          containing the report name and date range. If false or not specified,
          report output will include the header row.
      skip_column_header: A boolean indicating whether to include column names
          in reports. If false or not specified, report output will include the
          column names.
      skip_report_summary: A boolean indicating whether to include a summary row
          containing the report totals. If false or not specified, report output
          will include the summary row.

    Raises:
      AdWordsReportBadRequestError: if the report download fails due to
          improper input.
      GoogleAdsValueError: if the user-specified report format is incompatible
          with the output.
      AdWordsReportError: if the request fails for any other reason; e.g. a
          network error.
    """
    self._DownloadReportCheckFormat(file_format, output)
    self._DownloadReport(self._SerializeAwql(query, file_format), output,
                         kwargs)

  def _DownloadReport(self, post_body, output, kwargs):
    raise NotImplemented("This method needs to be implemented by subclasses.")

  def _DownloadReportAsString(self, post_body, kwargs):
    raise NotImplemented("This method needs to be implemented by subclasses.")

  def _DownloadReportAsStream(self, post_body, kwargs):
    raise NotImplemented("This method needs to be implemented by subclasses.")

  def _SerializeAwql(self, query, file_format):
    """Serializes an AWQL query and file format for transport.

    Args:
      query: A string representing the AWQL query used in the report.
      file_format: A string representing the file format of the generated
          report.

    Returns:
      The given query and format URL encoded into the format needed for an
      AdWords report request as a string. This is intended to be a POST body.
    """
    return {'__fmt': file_format, '__rdquery': query}

  def _SerializeReportDefinition(self, report_definition):
    """Serializes a report definition for transport.

    Args:
      report_definition: A dictionary or ReportDefinition object to be
          serialized.

    Returns:
      The given report definition serialized into XML and then URL encoded into
      the format needed for an AdWords report request as a string. This is
      intended to be a POST body.
    """
    content = suds.mx.Content(
        tag=self._REPORT_DEFINITION_NAME, value=report_definition,
        name=self._REPORT_DEFINITION_NAME, type=self._report_definition_type)
    return {'__rdxml': self._marshaller.process(content).plain()}


class ReportDownloader(ReportDownloaderBase):
  def __init__(self, adwords_client, version=sorted(_SERVICE_MAP.keys())[-1],
               server=_DEFAULT_ENDPOINT):
    """Initializes a ReportDownloader.

    Args:
      adwords_client: The AdwordsClient whose attributes will be used to
          authorize your report download requests.
      [optional]
      version: A string identifying the AdWords version to connect to. This
          defaults to what is currently the latest version. This will be updated
          in future releases to point to what is then the latest version.
      server: A string identifying the webserver hosting the AdWords API.
    """
    super(ReportDownloader, self).__init__(adwords_client, version=version, server=server)
    self._header_handler = _AdWordsHeaderHandler(adwords_client, version)

    if self._adwords_client.https_proxy:
    # Create an Opener to handle requests when downloading reports.
      self.url_opener = urllib2.build_opener(
          urllib2.ProxyHandler({'https': self._adwords_client.https_proxy}))
    else:
      self.url_opener = urllib2.build_opener()

  def _DownloadReport(self, post_body, output, kwargs):
    """Downloads an AdWords report, writing the contents to the given file.

    Args:
      post_body: The contents of the POST request's body as a URL encoded
          string.
      output: A writable object where the contents of the report will be written
          to.
      kwargs: A dictionary containing optional keyword arguments.

    Keyword Arguments:
      include_zero_impressions: A boolean indicating whether the report should
        show rows with zero impressions.
      skip_report_header: A boolean indicating whether to include a header row
          containing the report name and date range. If false or not specified,
          report output will include the header row.
      skip_column_header: A boolean indicating whether to include column names
          in reports. If false or not specified, report output will include the
          column names.
      skip_report_summary: A boolean indicating whether to include a summary row
          containing the report totals. If false or not specified, report output
          will include the summary row.

    Raises:
      AdWordsReportBadRequestError: if the report download fails due to
        improper input. In the event of certain other failures, a
        urllib2.URLError (Python 2) or urllib.error.URLError (Python 3) will be
        raised.
      AdWordsReportError: if the request fails for any other reason; e.g. a
          network error.
    """
    response = None
    try:
      response = self._DownloadReportAsStream(post_body, kwargs)
      output.write(response.read().decode() if sys.version_info[0] == 3
                   and (getattr(output, 'mode', 'w') == 'w'
                        and type(output) is not io.BytesIO)
                   else response.read())
    finally:
      if response:
        response.close()

  def _DownloadReportAsString(self, post_body, kwargs):
    """Downloads an AdWords report, returning a string.

    Args:
      post_body: The contents of the POST request's body as a URL encoded
          string.
      kwargs: A dictionary containing optional keyword arguments.

    Keyword Arguments:
      include_zero_impressions: A boolean indicating whether the report should
        show rows with zero impressions.
      skip_report_header: A boolean indicating whether to include a header row
          containing the report name and date range. If false or not specified,
          report output will include the header row.
      skip_column_header: A boolean indicating whether to include column names
          in reports. If false or not specified, report output will include the
          column names.
      skip_report_summary: A boolean indicating whether to include a summary row
          containing the report totals. If false or not specified, report output
          will include the summary row.

    Returns:
      A stream to be used in retrieving the report contents.

    Raises:
      AdWordsReportBadRequestError: if the report download fails due to
        improper input. In the event of certain other failures, a
        urllib2.URLError (Python 2) or urllib.error.URLError (Python 3) will be
        raised.
      AdWordsReportError: if the request fails for any other reason; e.g. a
          network error.
    """
    response = None
    try:
      response = self._DownloadReportAsStream(post_body, kwargs)
      return response.read().decode('utf-8')
    finally:
      if response:
        response.close()

  def _DownloadReportAsStream(self, post_body, kwargs):
    """Downloads an AdWords report, returning a stream.

    Args:
      post_body: The contents of the POST request's body as a URL encoded
          string.
      kwargs: A dictionary containing optional keyword arguments.

    Keyword Arguments:
      include_zero_impressions: A boolean indicating whether the report should
        show rows with zero impressions.
      skip_report_header: A boolean indicating whether to include a header row
          containing the report name and date range. If false or not specified,
          report output will include the header row.
      skip_column_header: A boolean indicating whether to include column names
          in reports. If false or not specified, report output will include the
          column names.
      skip_report_summary: A boolean indicating whether to include a summary row
          containing the report totals. If false or not specified, report output
          will include the summary row.

    Returns:
      A stream to be used in retrieving the report contents.

    Raises:
      AdWordsReportBadRequestError: if the report download fails due to
        improper input. In the event of certain other failures, a
        urllib2.URLError (Python 2) or urllib.error.URLError (Python 3) will be
        raised.
      AdWordsReportError: if the request fails for any other reason; e.g. a
          network error.
    """
    if sys.version_info[0] == 3:
      post_body = bytes(post_body, 'utf8')
    request = urllib2.Request(
        self._end_point, post_body,
        self._header_handler.GetReportDownloadHeaders(kwargs))
    try:
      return self.url_opener.open(request)
    except urllib2.HTTPError, e:
      raise self._ExtractError(e)

  def _SerializeAwql(self, query, file_format):
    """Serializes an AWQL query and file format for transport.

    Args:
      query: A string representing the AWQL query used in the report.
      file_format: A string representing the file format of the generated
          report.

    Returns:
      The given query and format URL encoded into the format needed for an
      AdWords report request as a string. This is intended to be a POST body.
    """
    return urllib.urlencode(super(ReportDownloader, self)._SerializeAwql(query, file_format))

  def _SerializeReportDefinition(self, report_definition):
    """Serializes a report definition for transport.

    Args:
      report_definition: A dictionary or ReportDefinition object to be
          serialized.

    Returns:
      The given report definition serialized into XML and then URL encoded into
      the format needed for an AdWords report request as a string. This is
      intended to be a POST body.
    """
    return urllib.urlencode(super(ReportDownloader, self)._SerializeReportDefinition(report_definition))

  def _ExtractError(self, error):
    """Attempts to extract information from a report download error XML message.

    Args:
      error: A urllib2.HTTPError describing the report download failure.

    Returns:
      An error that should be raised. If the content was an XML error message,
      an AdWordsReportBadRequestError will be returned. Otherwise, an
      AdWordsReportError will be returned.
    """
    content = error.read()
    if sys.version_info[0] == 3:
      content = content.decode()
    if 'reportDownloadError' in content:
      try:
        tree = ET.fromstring(content)
        return googleads.errors.AdWordsReportBadRequestError(
            tree.find('./ApiError/type').text,
            tree.find('./ApiError/trigger').text,
            tree.find('./ApiError/fieldPath').text,
            error.code, error, content)
      except ET.ParseError:
        pass
    return googleads.errors.AdWordsReportError(
        error.code, error, content)<|MERGE_RESOLUTION|>--- conflicted
+++ resolved
@@ -716,13 +716,8 @@
           raise googleads.errors.GoogleAdsValueError('No xsi_type specified '
                                                      'for the operations.')
         operations.attrib['xsi:type'] = operation_type.text
-<<<<<<< HEAD
-      operations_xml = ''.join([ET.tostring(operations)
-                                for operations in mutate])
-=======
-      operations_xml = ''.join([ElementTree.tostring(operation)
+      operations_xml = ''.join([ET.tostring(operation)
                                 for operation in method])
->>>>>>> b80b8b37
       # Force removal of this line, which suds produces.
       operations_xml = operations_xml.replace(
           'xmlns:xsi="http://www.w3.org/2001/XMLSchema-instance"', '')
